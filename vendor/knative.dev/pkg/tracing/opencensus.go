package tracing

import (
	"errors"
	"fmt"
	"io"
	"os"
	"sync"

	"contrib.go.opencensus.io/exporter/stackdriver"
	oczipkin "contrib.go.opencensus.io/exporter/zipkin"
	"github.com/openzipkin/zipkin-go"
	httpreporter "github.com/openzipkin/zipkin-go/reporter/http"
	"go.opencensus.io/trace"
	"go.uber.org/zap"

	"knative.dev/pkg/tracing/config"
)

// ConfigOption is the interface for adding additional exporters and configuring opencensus tracing.
type ConfigOption func(*config.Config) error

// OpenCensusTracer is responsible for managing and updating configuration of OpenCensus tracing
type OpenCensusTracer struct {
	curCfg        *config.Config
	configOptions []ConfigOption

	closer   io.Closer
	exporter trace.Exporter
}

// OpenCensus tracing keeps state in globals and therefore we can only run one OpenCensusTracer
var (
	octMutex  sync.Mutex
	globalOct *OpenCensusTracer
)

func NewOpenCensusTracer(configOptions ...ConfigOption) *OpenCensusTracer {
	return &OpenCensusTracer{
		configOptions: configOptions,
	}
}

func (oct *OpenCensusTracer) ApplyConfig(cfg *config.Config) error {
	err := oct.acquireGlobal()
	defer octMutex.Unlock()
	if err != nil {
		return err
	}

	// Short circuit if our config hasn't changed.
	if oct.curCfg != nil && oct.curCfg.Equals(cfg) {
		return nil
	}

	// Apply config options
	for _, configOpt := range oct.configOptions {
		if err = configOpt(cfg); err != nil {
			return err
		}
	}

	// Set config
	trace.ApplyConfig(*createOCTConfig(cfg))

	return nil
}

func (oct *OpenCensusTracer) Finish() error {
	err := oct.acquireGlobal()
	defer octMutex.Unlock()
	if err != nil {
		return errors.New("finish called on OpenTracer which is not the global OpenCensusTracer")
	}

	for _, configOpt := range oct.configOptions {
		if err = configOpt(nil); err != nil {
			return err
		}
	}
	globalOct = nil

	return nil
}

func (oct *OpenCensusTracer) acquireGlobal() error {
	octMutex.Lock()

	if globalOct == nil {
		globalOct = oct
	} else if globalOct != oct {
		return errors.New("an OpenCensusTracer already exists and only one can be run at a time")
	}

	return nil
}

func createOCTConfig(cfg *config.Config) *trace.Config {
	octCfg := trace.Config{}

	if cfg.Backend != config.None {
		if cfg.Debug {
			octCfg.DefaultSampler = trace.AlwaysSample()
		} else {
			octCfg.DefaultSampler = trace.ProbabilitySampler(cfg.SampleRate)
		}
	} else {
		octCfg.DefaultSampler = trace.NeverSample()
	}

	return &octCfg
}

// WithExporter returns a ConfigOption for use with NewOpenCensusTracer that configures
// it to export traces based on the configuration read from config-tracing.
func WithExporter(name string, logger *zap.SugaredLogger) ConfigOption {
	return func(cfg *config.Config) error {
		var (
			exporter trace.Exporter
			closer   io.Closer
		)
		switch cfg.Backend {
		case config.Stackdriver:
			exp, err := stackdriver.NewExporter(stackdriver.Options{
				ProjectID: cfg.StackdriverProjectID,
			})
			if err != nil {
				logger.Errorw("error reading project-id from metadata", zap.Error(err))
				return err
			}
			exporter = exp
		case config.Zipkin:
			// If name isn't specified, then zipkin.NewEndpoint will return an error saying that it
			// can't find the host named ''. So, if not specified, default it to this machine's
			// hostname.
			if name == "" {
				n, err := os.Hostname()
				if err != nil {
					return fmt.Errorf("unable to get hostname: %v", err)
				}
				name = n
			}
			hostPort := name + ":80"
			zipEP, err := zipkin.NewEndpoint(name, hostPort)
			if err != nil {
				logger.Errorw("error building zipkin endpoint", zap.Error(err))
				return err
			}
			reporter := httpreporter.NewReporter(cfg.ZipkinEndpoint)
			exporter = oczipkin.NewExporter(reporter, zipEP)
			closer = reporter
		default:
			// Disables tracing.
		}
		if exporter != nil {
			trace.RegisterExporter(exporter)
		}
		// We know this is set because we are called with acquireGlobal lock held
		if globalOct.exporter != nil {
			trace.UnregisterExporter(globalOct.exporter)
		}
		if globalOct.closer != nil {
			globalOct.closer.Close()
		}

		globalOct.exporter = exporter
		globalOct.closer = closer
<<<<<<< HEAD
		
=======

>>>>>>> b0ab762d
		return nil
	}
}<|MERGE_RESOLUTION|>--- conflicted
+++ resolved
@@ -165,11 +165,7 @@
 
 		globalOct.exporter = exporter
 		globalOct.closer = closer
-<<<<<<< HEAD
-		
-=======
 
->>>>>>> b0ab762d
 		return nil
 	}
 }